--- conflicted
+++ resolved
@@ -39,12 +39,9 @@
             [ "Viewer", "api/core/Viewer" ]
         ],
         "Object": [
-<<<<<<< HEAD
             [ "Chain", "api/object/Chain" ],
+			[ "ColorFactory", "api/object/ColorFactory" ],
             [ "Fiber", "api/object/Fiber" ],
-=======
-            [ "ColorFactory", "api/object/ColorFactory" ],
->>>>>>> a7ad2151
             [ "Selection", "api/object/Selection" ],
             [ "Structure", "api/object/Structure" ],
             [ "Surface", "api/object/Surface" ],
