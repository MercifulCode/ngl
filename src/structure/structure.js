--- conflicted
+++ resolved
@@ -716,13 +716,8 @@
         var what = p.what;
         var atomSet = defaults( p.atomSet, this.atomSet );
 
-<<<<<<< HEAD
-        var radiusFactory, colormaker, pickingColormaker;
-        var position, color, picking, pickingColor, radius, index;
-=======
         var radiusFactory, colormaker;
         var position, color, picking, radius, index;
->>>>>>> ba42f868
 
         var atomData = {};
         var ap = this.getAtomProxy();
